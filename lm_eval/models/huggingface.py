import copy
import os
from datetime import timedelta
from pathlib import Path
from typing import Dict, List, Literal, Optional, Tuple, Union
import time
import json
from datetime import datetime

import torch
import torch.nn.functional as F
import transformers
from accelerate import (
    Accelerator,
    InitProcessGroupKwargs,
    find_executable_batch_size,
)
from accelerate.utils import get_max_memory
from huggingface_hub import HfApi
from packaging import version
from peft import PeftModel
from peft import __version__ as PEFT_VERSION
from tqdm import tqdm
from transformers.models.auto.modeling_auto import (
    MODEL_FOR_CAUSAL_LM_MAPPING_NAMES,
    MODEL_FOR_SEQ_TO_SEQ_CAUSAL_LM_MAPPING_NAMES,
)

from lm_eval import utils
from lm_eval.api.instance import Instance
from lm_eval.api.model import TemplateLM
from lm_eval.api.registry import register_model
from lm_eval.models.utils import (
    Collator,
    clear_torch_cache,
    configure_pad_token,
    get_dtype,
    pad_and_concat,
    stop_sequences_criteria,
)

try:
    import intel_extension_for_pytorch as ipex

    gpus = torch.xpu.device_count()
except:
    try:
        gpus = torch.cuda.device_count()
    except:
        gpus = torch.npu.device_count()

from transformers import AutoModelForCausalLM, AutoModelForSeq2SeqLM, BitsAndBytesConfig

eval_logger = utils.eval_logger

@register_model("hf-auto", "hf", "huggingface")
class HFLM(TemplateLM):
    """
    An abstracted Huggingface model class. Enables usage with both models of
    `AutoModelForCausalLM` and `AutoModelForSeq2SeqLM` classes.

    Supports data-parallel multi-GPU with HF Accelerate.
    """

    AUTO_MODEL_CLASS = None
    _DEFAULT_MAX_LENGTH = 2048

    def __init__(
        self,
        pretrained: Union[str, transformers.PreTrainedModel],
        backend: Optional[Literal["default", "causal", "seq2seq"]] = "default",
        # override whether the model should be treated as decoder-only (causal) or encoder-decoder (seq2seq)
        revision: Optional[str] = "main",
        subfolder: Optional[str] = None,
        tokenizer: Optional[
            Union[
                str,
                transformers.PreTrainedTokenizer,
                transformers.PreTrainedTokenizerFast,
            ]
        ] = None,
        truncation: Optional[bool] = False,
        logits_cache: bool = True,
        max_length: Optional[int] = None,
        device: Optional[str] = "cpu",
        dtype: Optional[Union[str, torch.dtype]] = "auto",
        batch_size: Optional[Union[int, str]] = 1,
        max_batch_size: Optional[int] = 64,
        trust_remote_code: Optional[bool] = False,
        use_fast_tokenizer: Optional[bool] = True,
        add_bos_token: Optional[bool] = False,
        prefix_token_id: Optional[int] = None,
        # arguments used for splitting a model across GPUs naively.
        # only used if `parallelize=True`.
        parallelize: Optional[bool] = False,
        max_memory_per_gpu: Optional[Union[int, str]] = None,
        max_cpu_memory: Optional[Union[int, str]] = None,
        offload_folder: Optional[Union[str, os.PathLike]] = "./offload",
        # PEFT, delta weights and quantization options
        peft: Optional[str] = None,
        delta: Optional[str] = None,
        autogptq: Optional[Union[bool, str]] = False,
        **kwargs,
    ) -> None:
        super().__init__()
        self.time_stats = {"input_encoding_time": [], "input_encoding_tokens": [], "batch_size": [], "total_logits_time": [], "time_to_first_output_token": [], "total_output_time": [], "total_output_tokens": []}

        # optionally: take in an already-initialized transformers.PreTrainedModel
        if not isinstance(pretrained, str):
            eval_logger.warning(
                "`pretrained` model kwarg is not of type `str`. Many other model arguments may be ignored. Please do not launch via accelerate or use `parallelize=True` if passing an existing model this way."
            )
            assert not parallelize, "`parallelize=True` is not compatible with passing pre-initialized model to `pretrained`"
            self._model = pretrained
            self._device = self._model.device
            self._config = self._model.config

        else:
            assert isinstance(device, str)
            assert isinstance(pretrained, str)
            assert isinstance(batch_size, (int, str))

            accelerator_kwargs = InitProcessGroupKwargs(timeout=timedelta(weeks=52))
            accelerator = Accelerator(kwargs_handlers=[accelerator_kwargs])
            if accelerator.num_processes > 1:
                self.accelerator = accelerator

<<<<<<< HEAD
            if "npu" in accelerator.device.type:
                gpus = torch.npu.device_count()

            # using one process with no model parallelism
=======
>>>>>>> 85b78400
            if not (parallelize or accelerator.num_processes > 1):
                # use user-passed device
                device_list = set(
                    ["cuda", "cpu", "xpu"]
                    + [f"xpu:{i}" for i in range(gpus)]
                    + [f"cuda:{i}" for i in range(gpus)]
                    + ["mps", "mps:0"]
                    + [f"npu:{i}" for i in range(gpus)]
                )
                if device and device in device_list:
                    self._device = torch.device(device)
                    eval_logger.info(f"Using device '{device}'")
                    if device in ("mps", "mps:0") and version.parse(
                        torch.__version__
                    ) < version.parse("2.1"):
                        raise RuntimeError(
                            f"mps requires torch >= 2.1. You have {torch.__version__}"
                        )
                else:
<<<<<<< HEAD
                    eval_logger.info("Device not specified")
                    eval_logger.info(f"Cuda Available? {torch.cuda.is_available()}")
                    self._device = (
                        torch.device("cuda")
                        if torch.cuda.is_available()
                        else torch.device("cpu")
                    )
            else:  # Parallelism managed by accelerate
                if device != "cuda":
=======
                    eval_logger.info("Device not specified. Default to 'cpu'")
                    eval_logger.info(f"Cuda GPU Available? {torch.cuda.is_available()}")
                    eval_logger.info(f"Intel XPU Available? {torch.xpu.is_available()}")
                    self._device = torch.device("cpu")
            else:
                if device != "cuda" and device != "xpu":
>>>>>>> 85b78400
                    eval_logger.info(
                        f"Using `accelerate launch` or `parallelize=True`, device '{device}' will be overridden when placing model."
                    )
                # TODO: include in warning that `load_in_8bit` etc. affect this too
                self._device = (
                    self.accelerator.device
                    if hasattr(self, "accelerator")
                    else torch.device(device)
                )

            revision = str(revision)  # cast to string if not already one
            # TODO: update this to be less of a hack once subfolder is fixed in HF
            revision = revision + ("/" + subfolder if subfolder is not None else "")

            self._get_config(
                pretrained,
                revision=revision,
                trust_remote_code=trust_remote_code,
            )

        # determine which of 'causal' and 'seq2seq' backends to use
        self._get_backend(
            config=self.config, backend=backend, trust_remote_code=trust_remote_code
        )

        # load tokenizer so we know tokenizer vocabulary size before loading model and PEFT
        self._create_tokenizer(
            pretrained,
            tokenizer,
            revision=revision,
            trust_remote_code=trust_remote_code,
            use_fast_tokenizer=use_fast_tokenizer,
        )

        # if we passed `pretrained` as a string, initialize our model now
        if isinstance(pretrained, str):
            self._create_model(
                pretrained=pretrained,
                revision=revision,
                dtype=dtype,
                trust_remote_code=trust_remote_code,
                parallelize=parallelize,
                gpus=gpus,
                max_memory_per_gpu=max_memory_per_gpu,
                max_cpu_memory=max_cpu_memory,
                offload_folder=offload_folder,
                peft=peft,
                delta=delta,
                autogptq=autogptq,
                **kwargs,
            )

        # access self._model through self.model property outside this method
        if isinstance(self.model, torch.nn.Module):
            self.model.eval()
            self.model.tie_weights()

<<<<<<< HEAD
=======
        if isinstance(pretrained, str) and (gpus >= 1 or str(self.device) == "mps"):
            # TODO: can remove this whole snippet except in the mps case, perhaps?
            if not (parallelize or autogptq or hasattr(self, "accelerator") or "pipeline_parallel_stages" in kwargs):
                # place model onto device requested manually,
                # if not using HF Accelerate or device_map
                # or any other option that preloads model onto device
                try:
                    self.model.to(self.device)
                except ValueError:
                    eval_logger.debug(
                        "Failed to place model onto specified device. This may be because the model is quantized via `bitsandbytes` or `device_map` is provided. If the desired GPU is being used, this message is safe to ignore."
                    )

>>>>>>> 85b78400
        self.truncation = truncation
        self.logits_cache = logits_cache
        self.vocab_size = self.tokenizer.vocab_size
        # select (or create) a pad token to use
        self.tokenizer = configure_pad_token(self.tokenizer, model_config=self.config)

        self.add_bos_token = add_bos_token
        if "gemma" in getattr(self.config, "model_type", ""):
            self.add_bos_token = True
            eval_logger.info(
                f"Model type is '{self.config.model_type}', part of the Gemma family--a BOS token will be used as Gemma underperforms without it."
            )

        self._max_length = max_length
        self.pretrained = pretrained
        self.delta = delta
        self.peft = peft
        self.revision = revision
        self.batch_schedule = 1
        self.batch_sizes = {}
        self.max_batch_size = max_batch_size

        if str(batch_size).startswith("auto"):
            batch_size = batch_size.split(":")
            self.batch_size_per_gpu = batch_size[0]
            self.batch_schedule = float(batch_size[1]) if len(batch_size) > 1 else 1
        else:
            self.batch_size_per_gpu = int(batch_size)

        if isinstance(pretrained, str):
            if gpus >= 1 or str(self.device) == "mps":
                # TODO: can remove this whole snippet except in the mps case, perhaps?
                if not (parallelize or autogptq or hasattr(self, "accelerator")):
                    # place model onto device requested manually,
                    # if not using HF Accelerate or device_map
                    # or any other option that preloads model onto device
                    try:
                        self.model.to(self.device)
                    except ValueError:
                        eval_logger.debug(
                            "Failed to place model onto specified device. This may be because the model is quantized via `bitsandbytes` or `device_map` is provided. If the desired GPU is being used, this message is safe to ignore."
                        )
            # multigpu data-parallel support when launched with accelerate
            if gpus > 1:
                if accelerator.num_processes > 1:
                    if parallelize:
                        eval_logger.warning(
                            "You are both using a HF Accelerate `device_map` (`--model_args parallelize=True`) and launching via `accelerate launch`. This will attempt to do model and data parallelism depending on the resources available."
                        )
                    elif gpus > accelerator.num_processes:
                        eval_logger.warning(
                            "WARNING: The number of total system GPUs does not match the number of spawned processes. "
                            "If you would like to use data parallelism, please launch the script "
                            "with 'accelerate launch *script*'. "
                            f"Current run will proceed with {accelerator.num_processes} devices."
                        )
<<<<<<< HEAD
                        if self.accelerator.is_local_main_process:
                            eval_logger.info(
                                f"Using {gpus} devices with data parallelism"
                            )

=======
                    assert (
                        accelerator.distributed_type
                        in [
                            DistributedType.FSDP,
                            DistributedType.MULTI_XPU,
                            DistributedType.MULTI_GPU,
                            DistributedType.MULTI_NPU,
                        ]
                    ), "Unsupported distributed type provided. Only DDP and FSDP are supported."
                    if accelerator.distributed_type == DistributedType.FSDP:
                        self._model = accelerator.prepare(self.model)
                    else:
                        self._model = accelerator.prepare_model(
                            self.model, evaluation_mode=True
                        )
>>>>>>> 85b78400
                    self._device = torch.device(f"{accelerator.device}")
                    self.accelerator = accelerator

                    self._rank = self.accelerator.local_process_index
                    self._world_size = self.accelerator.num_processes
                else:
                    # if we aren't launching via accelerate, ditch
                    self._rank = 0
                    self._world_size = 1
        else:
            # if a PreTrainedModel was passed into HFLM, we forgo distributed setup.
            eval_logger.warning(
                "Passed an already-initialized model through `pretrained`, assuming single-process call to evaluate() or custom distributed integration"
            )
            self._rank = 0
            self._world_size = 1

        self.custom_prefix_token_id = prefix_token_id
        if prefix_token_id is not None:
            eval_logger.info(
                f"Loglikelihood prefix token id used in evaluation: {self.prefix_token_id}"
            )

    def _get_accelerate_args(
        self,
        parallelize: bool = None,
        device_map: Optional[str] = "auto",
        max_memory_per_gpu: Optional[Union[int, str]] = None,
        max_cpu_memory: Optional[Union[int, str]] = None,
        offload_folder: Optional[str] = "./offload",
        gpus: Optional[int] = None,
    ) -> dict:
        """Returns the kwargs needed to apply `accelerate` in `AutoModel.from_pretrained`."""
        num_local_processes = int(os.environ.get("LOCAL_WORLD_SIZE", 1))
        num_machines = int(os.environ.get("WORLD_SIZE", 0)) // num_local_processes
        if (
            num_machines == 0
            and hasattr(self, "accelerator")
            and self.accelerator is not None
        ):
            eval_logger.info(
                "We are not in a distributed setting for accelerate. Setting model_parallel to False."
            )
            parallelize = False

        if parallelize is None:
            # If parallelism is unset by the user, we automatically assign model parallelism
            # if enough extra GPUs are available
            max_memory_all_gpus = get_max_memory()
            # We just want gpu, not cpu, max memory
            if "cpu" in max_memory_all_gpus:
                del max_memory_all_gpus["cpu"]
            parallelize = bool(num_local_processes < len(max_memory_all_gpus))
            eval_logger.info(
                f"Setting model parallel to {parallelize} since "
                f"the number of local processes is {num_local_processes} "
                f"and the number of GPUs is {len(max_memory_all_gpus)}"
            )

        args = {}
        if parallelize:  # Model parallelism will be used
            max_memory = {}
            if max_memory_per_gpu is not None:  # Using the provided memory requirements
                max_memory_per_gpu_map = {
                    device_idx: max_memory_per_gpu for device_idx in range(gpus)
                }
            else:  # Estimating the possible memory requirements
                max_memory_all_gpus = get_max_memory()
                if "cpu" in max_memory_all_gpus:
                    del max_memory_all_gpus["cpu"]
                if not hasattr(self, "accelerator"):
                    max_memory_per_gpu_map = {
                        k: v for k, v in max_memory_all_gpus.items()
                    }
                else:
                    # use only 1 / num_processes of the GPUs if we are running under accelerate launch
                    max_memory_per_gpu_map = {
                        k: v
                        for k, v in max_memory_all_gpus.items()
                        if k % num_local_processes
                        == (self.accelerator.process_index % num_local_processes)
                    }
            args["max_memory"] = max_memory_per_gpu_map
            args["device_map"] = "auto"
            eval_logger.info(
                f"Model parallel was set to True, setting max memory per GPU to {max_memory_per_gpu_map} and device map to 'auto'"
            )

            if max_cpu_memory is not None:
                max_memory["cpu"] = max_cpu_memory

            args["offload_folder"] = offload_folder
        elif (
            device_map is None
        ):  # No model parallelism, we use the default provided device for our model
            if hasattr(self, "accelerator"):
                device_map = {"": f"{self.accelerator.device}"}
            else:
                device_map = {"": str(self.device)}
            args["max_memory"] = None
            args["device_map"] = device_map
            eval_logger.info(
                f"Model parallel was set to False, max memory was not set, and device map was set to {device_map}"
            )
        else:
            args["max_memory"] = None
            args["device_map"] = None
            eval_logger.info("Model parallel was set to False.")

        return args

    @property
    def config(self):
        # return the associated transformers.AutoConfig for the given pretrained model.
        return self._config

    @property
    def model(self):
        # returns the model, unwrapping it if using Accelerate
        if hasattr(self, "accelerator"):
            return self.accelerator.unwrap_model(self._model)
        else:
            return self._model

    @property
    def eot_token_id(self):
        # we use EOT because end of *text* is more accurate for what we're doing than end of *sentence*
        return self.tokenizer.eos_token_id

    @property
    def prefix_token_id(self):
        # it is used as prefix for loglikelihood
        if self.custom_prefix_token_id is not None:
            return self.custom_prefix_token_id
        if self.tokenizer.bos_token_id is not None:
            return self.tokenizer.bos_token_id
        return self.tokenizer.eos_token_id

    @property
    def max_length(self):
        if self._max_length:  # if max length manually set, return it
            return self._max_length
        seqlen_config_attrs = ("n_positions", "max_position_embeddings", "n_ctx")
        for attr in seqlen_config_attrs:
            if hasattr(self.model.config, attr):
                return getattr(self.model.config, attr)
        if hasattr(self.tokenizer, "model_max_length"):
            if self.tokenizer.model_max_length == 1000000000000000019884624838656:
                return self._DEFAULT_MAX_LENGTH
            return self.tokenizer.model_max_length
        return self._DEFAULT_MAX_LENGTH

    @property
    def max_gen_toks(self) -> int:
        return 256

    @property
    def batch_size(self):
        return self.batch_size_per_gpu

    @property
    def device(self):
        return self._device

    @property
    def rank(self):
        return self._rank

    @property
    def world_size(self):
        return self._world_size

    @property
    def tokenizer_name(self) -> str:
        return self.tokenizer.name_or_path.replace("/", "__")

    @property
    def chat_template(self) -> str:
        if self.tokenizer.chat_template is not None:
            return self.tokenizer.chat_template
        return self.tokenizer.default_chat_template

    def _get_backend(
        self,
        config: Union[transformers.PretrainedConfig, transformers.AutoConfig],
        backend: Optional[Literal["default", "causal", "seq2seq"]] = "default",
        trust_remote_code: Optional[bool] = False,
    ) -> None:
        """
        Helper method during initialization.
        Determines the backend ("causal" (decoder-only) or "seq2seq" (encoder-decoder))
        model type to be used.
        """
        assert backend in ["default", "causal", "seq2seq"]

        if backend != "default":
            # if we've settled on non-default backend, use that manually
            if backend == "causal":
                self.AUTO_MODEL_CLASS = AutoModelForCausalLM
            elif backend == "seq2seq":
                self.AUTO_MODEL_CLASS = AutoModelForSeq2SeqLM
            eval_logger.info(
                f"Overrode HF model backend type, and using type '{backend}'"
            )
        else:
            # determine and use the default HF backend for this model, based on its config + metadata.
            if (
                getattr(config, "model_type")
                in MODEL_FOR_SEQ_TO_SEQ_CAUSAL_LM_MAPPING_NAMES
            ):
                # first check if model type is listed under seq2seq models, since some
                # models like MBart are listed in both seq2seq and causal mistakenly in HF transformers.
                # these special cases should be treated as seq2seq models.
                self.AUTO_MODEL_CLASS = AutoModelForSeq2SeqLM
            elif (
                getattr(self.config, "model_type") in MODEL_FOR_CAUSAL_LM_MAPPING_NAMES
            ):
                self.AUTO_MODEL_CLASS = AutoModelForCausalLM
            else:
                if not trust_remote_code:
                    eval_logger.warning(
                        "HF model type is neither marked as CausalLM or Seq2SeqLM. \
                    This is expected if your model requires `trust_remote_code=True` but may be an error otherwise."
                    )
                # if model type is neither in HF transformers causal or seq2seq model registries
                # then we default to AutoModelForCausalLM
                self.AUTO_MODEL_CLASS = AutoModelForCausalLM

        assert self.AUTO_MODEL_CLASS in [
            AutoModelForCausalLM,
            AutoModelForSeq2SeqLM,
        ]
        return None

    def _get_config(
        self,
        pretrained: str,
        revision: str = "main",
        trust_remote_code: bool = False,
    ) -> None:
        self._config = transformers.AutoConfig.from_pretrained(
            pretrained,
            revision=revision,
            trust_remote_code=trust_remote_code,
        )

    def _create_model(
        self,
        pretrained: str,
        revision: Optional[str] = "main",
        dtype: Optional[Union[str, torch.dtype]] = "auto",
        trust_remote_code: Optional[bool] = False,
        # arguments used for splitting a model across GPUs naively.
        # only used if `parallelize=True`.
        # (accelerate naive PP (device_map) options)
        parallelize: Optional[bool] = False,
        gpus: Optional[int] = None,
        max_memory_per_gpu: Optional[Union[int, str]] = None,
        max_cpu_memory: Optional[Union[int, str]] = None,
        offload_folder: Optional[str] = "./offload",
        # PEFT, delta weights and quantization options
        peft: Optional[str] = None,
        delta: Optional[str] = None,
        autogptq: Optional[Union[bool, str]] = False,
        **kwargs,
    ) -> None:
        """
        Initializes an HF or HF-compatible PreTrainedModel from scratch
        inside HFLM, using the kwargs passed into self.__init__().

        Also handles functionality such as AutoGPTQ usage and PEFT wrapping.

        For future similar extensions to AutoGPTQ that are not core to HF's ecosystem,
        (such as PyTorch models that are nearly, but not quite, fully mirroring
        HF's public interface relied on in this HFLM class)
        please consider subclassing HFLM and overriding this and other methods as needed.
        """

        model_kwargs = kwargs if kwargs else {}

        model_kwargs.update(
            self._get_accelerate_args(
                parallelize=parallelize,
                device_map=kwargs.get("device_map", None),
                max_memory_per_gpu=max_memory_per_gpu,
                max_cpu_memory=max_cpu_memory,
                offload_folder=offload_folder,
                gpus=gpus,
            )
        )

        if not autogptq:
            if model_kwargs.get("load_in_4bit", None):
                assert (
                    transformers.__version__ >= "4.30.0"
                ), "load_in_4bit requires transformers >= 4.30.0"
            if transformers.__version__ >= "4.30.0":
<<<<<<< HEAD
                if model_kwargs.get("load_in_4bit", None):
                    if model_kwargs.get("bnb_4bit_compute_dtype", None):
                        model_kwargs["bnb_4bit_compute_dtype"] = get_dtype(
                            model_kwargs["bnb_4bit_compute_dtype"]
                        )
=======
                load_in_4bit = model_kwargs.pop("load_in_4bit", False)
                bnb_4bit_compute_dtype = model_kwargs.pop("bnb_4bit_compute_dtype", dtype)
                if load_in_4bit:
                    if bnb_4bit_compute_dtype:
                        bnb_config = BitsAndBytesConfig(
                                load_in_4bit=True,
                                bnb_4bit_compute_dtype=get_dtype(bnb_4bit_compute_dtype),
                                # bnb_4bit_use_double_quant=True,
                            )
                    else:
                        bnb_config = BitsAndBytesConfig(load_in_4bit=True)
                    model_kwargs["quantization_config"] = bnb_config
>>>>>>> 85b78400

            self._model = self.AUTO_MODEL_CLASS.from_pretrained(
                pretrained,
                revision=revision,
                torch_dtype=get_dtype(dtype),
                trust_remote_code=trust_remote_code,
                config=self._config,
                low_cpu_mem_usage=True,
                **model_kwargs,
            )
        else:
            try:
                from auto_gptq import AutoGPTQForCausalLM
            except ModuleNotFoundError:
                raise Exception(
                    "Tried to load auto_gptq, but auto-gptq is not installed ",
                    "please install auto-gptq via pip install lm-eval[gptq] or pip install -e .[gptq]",
                )

            self._model = AutoGPTQForCausalLM.from_quantized(
                pretrained,
                trust_remote_code=trust_remote_code,
                model_basename=None if autogptq is True else Path(autogptq).stem,
                use_safetensors=True
                if autogptq is True
                else autogptq.endswith(".safetensors"),
                **model_kwargs,
            )

        if peft and delta:
            raise ValueError(
                "Cannot use both 'peft' and 'delta' options at the same time."
            )

        if peft:
            if model_kwargs.get("load_in_4bit", None):
                if version.parse(PEFT_VERSION) < version.parse("0.4.0"):
                    raise AssertionError("load_in_4bit requires peft >= 0.4.0")
            if self._model.config.vocab_size != len(self.tokenizer):
                # resize model for LoRAs with added tokens
                self._model.resize_token_embeddings(len(self.tokenizer))
                eval_logger.info(
                    f"Model config indicates vocab_size='{self._model.config.vocab_size}', but found tokenizer with vocab size '{len(self.tokenizer)}'. Resizing model embedding layer..."
                )
            self._model = PeftModel.from_pretrained(
                self._model, peft, revision=revision
            )
        elif delta:
            if autogptq:
                eval_logger.warning(
                    "Delta weights might trigger unexpected behavior when used with AutoGPTQ."
                )
            _model_delta = self.AUTO_MODEL_CLASS.from_pretrained(
                delta,
                revision=revision,
                torch_dtype=get_dtype(dtype),
                trust_remote_code=trust_remote_code,
                **model_kwargs,
            )
            for name, param in self._model.state_dict().items():
                try:
                    param.data += _model_delta.state_dict()[name]
                except KeyError:
                    raise KeyError(f"Delta model is missing weights for layer: {name}")
                except Exception as e:
                    raise RuntimeError(
                        f"Failed to add delta weights to layer {name}. Error: {e}"
                    )

            del _model_delta

        return None

    def _create_tokenizer(
        self,
        pretrained: Union[str, transformers.PreTrainedModel],
        tokenizer: Optional[
            Union[
                str,
                transformers.PreTrainedTokenizer,
                transformers.PreTrainedTokenizerFast,
            ]
        ],
        revision: Optional[str] = "main",
        trust_remote_code: Optional[bool] = False,
        use_fast_tokenizer: Optional[bool] = True,
    ) -> None:
        """
        Helper method during initialization.

        Create a tokenizer object corresponding to the correct
        tokenizer for value of `pretrained`, or use the pre-initialized tokenizer passed.
        """

        if tokenizer:
            if isinstance(tokenizer, str):
                self.tokenizer = transformers.AutoTokenizer.from_pretrained(
                    tokenizer,
                    revision=revision,
                    trust_remote_code=trust_remote_code,
                    use_fast=use_fast_tokenizer,
                )
            else:
                assert isinstance(
                    tokenizer, transformers.PreTrainedTokenizer
                ) or isinstance(tokenizer, transformers.PreTrainedTokenizerFast)
                self.tokenizer = tokenizer
        else:
            # Get tokenizer based on 'pretrained'
            if isinstance(pretrained, str):
                model_name = pretrained
            else:
                # get the HF hub name via accessor on model
                model_name = self.model.name_or_path
            self.tokenizer = transformers.AutoTokenizer.from_pretrained(
                model_name,
                revision=revision,
                trust_remote_code=trust_remote_code,
                use_fast=use_fast_tokenizer,
            )
        return None

    def _detect_batch_size(self, requests=None, pos: int = 0):
        if requests:
            _, context_enc, continuation_enc = requests[pos]
            max_length = len(
                (context_enc + continuation_enc)[-(self.max_length + 1) :][:-1]
            )
            max_context_enc = len(context_enc[-(self.max_length + 1) :])
            max_cont_enc = len(continuation_enc[-(self.max_length + 1) :])
        else:
            max_length = self.max_length
            max_context_enc = max_length
            max_cont_enc = max_length

        # if OOM, then halves batch_size and tries again
        @find_executable_batch_size(starting_batch_size=self.max_batch_size)
        def forward_batch(batch_size):
            if self.AUTO_MODEL_CLASS.__name__ == "AutoModelForSeq2SeqLM":
                length = max(max_context_enc, max_cont_enc)
                batched_conts = torch.ones(
                    (batch_size, length), device=self.device
                ).long()
                test_batch = torch.ones((batch_size, length), device=self.device).long()
                call_kwargs = {
                    "attn_mask": test_batch,
                    "labels": batched_conts,
                }
            else:
                call_kwargs = {}
                test_batch = torch.ones(
                    (batch_size, max_length), device=self.device
                ).long()
            for _ in range(5):
                out = F.log_softmax(self._model_call(test_batch, **call_kwargs), dim=-1)  # noqa: F841

            return batch_size

        try:
            batch_size = forward_batch()
        except RuntimeError as e:
            if "No executable batch size found" in str(e):
                batch_size = 1
            else:
                raise

        if self.world_size > 1:
            # if multi-GPU, always take minimum over all selected batch sizes
            max_rnk_bs = torch.tensor([batch_size], device=self.device)
            gathered = (
                self.accelerator.gather(max_rnk_bs).cpu().detach().numpy().tolist()
            )
            batch_size = min(gathered)
            clear_torch_cache()
            return batch_size

        clear_torch_cache()
        return batch_size

    def tok_encode(
        self, string: str, left_truncate_len=None, add_special_tokens=None
    ) -> List[int]:
        """ """
        # default for None - empty dict, use predefined tokenizer param
        # used for all models except for CausalLM or predefined value
        special_tokens_kwargs = {}

        # by default for CausalLM - false or self.add_bos_token is set
        if add_special_tokens is None:
            if self.AUTO_MODEL_CLASS.__name__ == "AutoModelForCausalLM":
                special_tokens_kwargs = {
                    "add_special_tokens": False or self.add_bos_token
                }
        # otherwise the method explicitly defines the value
        else:
            special_tokens_kwargs = {"add_special_tokens": add_special_tokens}

        encoding = self.tokenizer.encode(string, **special_tokens_kwargs)

        # left-truncate the encoded context to be at most `left_truncate_len` tokens long
        if left_truncate_len:
            encoding = encoding[-left_truncate_len:]

        return encoding

    def tok_batch_encode(
        self,
        strings: List[str],
        padding_side: str = "left",
        left_truncate_len: int = None,
        truncation: bool = False,
    ) -> Tuple[torch.Tensor, torch.Tensor]:
        # encode a batch of strings. converts to tensors and pads automatically, unlike tok_encode.
        old_padding_side = self.tokenizer.padding_side
        self.tokenizer.padding_side = padding_side

        add_special_tokens = {}
        if self.AUTO_MODEL_CLASS.__name__ == "AutoModelForCausalLM":
            add_special_tokens = {"add_special_tokens": False or self.add_bos_token}

        encoding = self.tokenizer(
            strings,
            truncation=truncation,
            padding="longest",
            return_tensors="pt",
            **add_special_tokens,
        )
        if left_truncate_len:
            encoding["input_ids"] = encoding["input_ids"][:, -left_truncate_len:]
            encoding["attention_mask"] = encoding["attention_mask"][
                :, -left_truncate_len:
            ]
        self.tokenizer.padding_side = old_padding_side

        return encoding["input_ids"], encoding["attention_mask"]

    def tok_decode(self, tokens, skip_special_tokens=True):
        return self.tokenizer.decode(tokens, skip_special_tokens=skip_special_tokens)

    def _model_call(self, inps, attn_mask=None, labels=None):
        """
        :param inps: torch.Tensor
            A torch tensor of shape [batch, (sequence_ctx + sequence_cont)] or of shape
            [batch, sequence_ctx]. the size of sequence may vary from call to call
        :param attn_mask: torch.Tensor, optional
            A torch tensor of shape [batch, (sequence_ctx + sequence_cont)]. Only passed
            (and must be passed) if self.AUTO_MODEL_CLASS is AutoModelForSeq2SeqLM
        :param labels: torch.Tensor, optional
            A torch tensor of shape [batch, (sequence_ctx + sequence_cont)]. Only passed
            (and must be passed) if self.AUTO_MODEL_CLASS is AutoModelForSeq2SeqLM
        :return
            A torch tensor of shape [batch, sequence, vocab] with the
        logits returned from the model's decoder
        """
        start_time = time.time()
        with torch.inference_mode(), torch.no_grad():
            if attn_mask is not None or labels is not None:
                assert attn_mask is not None and labels is not None
                assert self.AUTO_MODEL_CLASS.__name__ == "AutoModelForSeq2SeqLM"
                result = self.model(
                    input_ids=inps, attention_mask=attn_mask, labels=labels
                ).logits
            else:
                assert self.AUTO_MODEL_CLASS.__name__ == "AutoModelForCausalLM"
                result = self.model(inps).logits
        elapsed_time = time.time() - start_time
        self.time_stats["total_logits_time"].append(elapsed_time)
        return result

    def _model_generate(self, context, max_length, stop, **generation_kwargs):
        # temperature = 0.0 if not set
        # if do_sample is false and temp==0.0:
        # remove temperature, as do_sample=False takes care of this
        # and we don't want a warning from HF
        generation_kwargs["temperature"] = generation_kwargs.get("temperature", 0.0)
        do_sample = generation_kwargs.get("do_sample", None)

        # The temperature has to be a strictly positive float -- if it is 0.0, use greedy decoding strategies
        if generation_kwargs.get("temperature") == 0.0 and do_sample is None:
            generation_kwargs["do_sample"] = do_sample = False

        if do_sample is False and generation_kwargs.get("temperature") == 0.0:
            generation_kwargs.pop("temperature")
        # build stopping criteria
        stopping_criteria = stop_sequences_criteria(
            self.tokenizer, stop, context.shape[1], context.shape[0]
        )
        time_until_first_token = None
        def hook(module, input, output):
            nonlocal time_until_first_token
            if time_until_first_token is None:
                time_until_first_token = time.time() - start_time
        if hasattr(self.model, 'model') and hasattr(self.model.model, 'layers'):
            handle = self.model.model.layers[0].register_forward_hook(hook)
        else:
            raise AttributeError("The model does not have the expected structure with 'model.layers'")

        start_time = time.time()
        result = self.model.generate(
            input_ids=context,
            max_length=max_length,
            stopping_criteria=stopping_criteria,
            pad_token_id=self.tokenizer.pad_token_id,
            use_cache=True,
            **generation_kwargs,
        )
        handle.remove()  # Remove the hook after the forward pass
        elapsed_time = time.time() - start_time
        self.time_stats["total_output_time"].append(elapsed_time)
        self.time_stats["total_output_tokens"].append(result.numel())
        if time_until_first_token is not None:
            self.time_stats["time_to_first_output_token"].append(time_until_first_token)
        return result

    def _select_cont_toks(
        self, logits: torch.Tensor, contlen: int = None, inplen: int = None
    ) -> torch.Tensor:
        if self.AUTO_MODEL_CLASS.__name__ == "AutoModelForCausalLM":
            assert (
                contlen and inplen
            ), "Must pass input len and cont. len to select scored logits for causal LM"
            # discard right-padding.
            # also discard the input/context tokens. we'll only score continuations.
            logits = logits[inplen - contlen : inplen]
        elif self.AUTO_MODEL_CLASS.__name__ == "AutoModelForSeq2SeqLM":
            assert (
                contlen and not inplen
            ), "Selecting scored logits for Seq2SeqLM requires only cont. len"
            # only discard right-padding.
            # the logits input to this fn only contain decoder-side tokens.
            logits = logits[:contlen]

        return logits

    def loglikelihood_rolling(
        self, requests: List[Instance], disable_tqdm: bool = False
    ) -> List[float]:
        loglikelihoods = []

        adaptive_batch_size = None
        if self.batch_size == "auto":
            # using rolling window with maximum context
            print("Passed argument batch_size = auto. Detecting largest batch size")
            batch_size = self._detect_batch_size()
            print(f"Determined Largest batch size: {batch_size}")
            adaptive_batch_size = batch_size

        for (string,) in tqdm(
            [req.args for req in requests], disable=(disable_tqdm or (self.rank != 0))
        ):
            rolling_token_windows = list(
                map(
                    utils.make_disjoint_window,
                    utils.get_rolling_token_windows(
                        token_list=self.tok_encode(string),
                        prefix_token=self.prefix_token_id,
                        max_seq_len=self.max_length,
                        context_len=1,
                    ),
                )
            )

            # TODO: Right now, we pass single EOT token to the Encoder and the full context to the decoder, in seq2seq case
            rolling_token_windows = [(None,) + x for x in rolling_token_windows]

            pad_amnt = 0
            if self.world_size > 1:
                # We pad out the external document-level iterator so the inner iterator doesn't hang
                mytensor = torch.tensor(len(rolling_token_windows), device=self.device)
                gathered = (
                    self.accelerator.gather(mytensor).cpu().detach().numpy().tolist()
                )

                pad_amnt = max(gathered) - gathered[self.rank]
                if pad_amnt > 0:
                    rolling_token_windows += pad_amnt * [rolling_token_windows[0]]

            string_nll = self._loglikelihood_tokens(
                requests=rolling_token_windows,
                disable_tqdm=True,
                override_bs=adaptive_batch_size,
            )

            if (self.world_size > 1) and (pad_amnt > 0):
                string_nll = [x[0] for x in string_nll[:-pad_amnt]]
            else:
                # discard is_greedy
                string_nll = [x[0] for x in string_nll]

            string_nll = sum(string_nll)
            loglikelihoods.append(string_nll)

        return loglikelihoods

    def _batch_scheduler(self, pos, n_reordered_requests):
        sched = pos // int(len(n_reordered_requests) / self.batch_schedule)
        if sched in self.batch_sizes:
            return self.batch_sizes[sched]
        if (len(self.batch_sizes) > 1) and (
            self.batch_sizes[sched - 1] == self.max_batch_size
        ):
            # if previous batch size is already maximal, skip recomputation
            self.batch_sizes[sched] = self.max_batch_size
            return self.batch_sizes[sched]
        print(
            f"Passed argument batch_size = auto:{self.batch_schedule}. Detecting largest batch size"
        )
        self.batch_sizes[sched] = self._detect_batch_size(n_reordered_requests, pos)
        print(f"Determined largest batch size: {self.batch_sizes[sched]}")
        return self.batch_sizes[sched]

    def _loglikelihood_tokens(
        self,
        requests: List[Tuple[Tuple[str, str], List[int], List[int]]],
        disable_tqdm: bool = False,
        override_bs: int = None,
    ) -> List[Tuple[float, bool]]:
        # TODO: implement some kind of efficient-request-middleware that lumps together requests with the same context
        res = []

        def _collate(req: Tuple[Tuple[str, str], List[int], List[int]]):
            """Defines the key for the sorted method"""
            # the negative sign on len(toks) sorts descending - this has a few advantages:
            # - time estimates will always be over not underestimates, which is more useful for planning
            # - to know the size of a batch when going through the list, you know the first one is always the batch
            #   padded context length. this is useful to simplify the batching logic and more importantly to make
            #   automatic adaptive batches much much easier to implement
            # - any OOMs will happen right away rather than near the end

            toks = req[1] + req[2]
            return -len(toks), tuple(toks)

        def _lookup_one_token_cont(req: Tuple[Tuple[str, str], List[int], List[int]]):
            """Defines the key to group and lookup one-token continuations"""
            # Use with group_by="contexts" (optional)"
            # allows for the creation of a lookup, so we can reuse logits in case of one-token continuations.
            # speeds up some multiple-choice tasks proportionally to the number of choices.
            # groups requests by context+continuation[:-1] and infer on one request/group.
            return req[-2] + req[-1][:-1]

        re_ord = Collator(
            requests,
            sort_fn=_collate,
            group_by="contexts"
            if self.AUTO_MODEL_CLASS.__name__ == "AutoModelForCausalLM"
            and self.logits_cache
            else None,
            group_fn=_lookup_one_token_cont,
        )

        # automatic (variable) batch size detection for vectorization
        # pull longest context sample from request
        n_reordered_requests = len(re_ord)
        batch_size = (
            self.batch_size
            if self.batch_size != "auto"
            else override_bs
            if override_bs is not None
            else 0
        )
        batch_fn = (
            self._batch_scheduler
            if self.batch_size == "auto"
            and n_reordered_requests > 0
            and not override_bs
            else None
        )

        chunks = re_ord.get_batched(n=batch_size, batch_fn=batch_fn)
        pbar = tqdm(
            total=len(requests),
            disable=(disable_tqdm or (self.rank != 0)),
            desc="Running loglikelihood requests",
        )
        for chunk in chunks:
            start_time = time.time()
            inps = []
            cont_toks_list = []
            inplens = []

            conts = []
            encoder_attns = []

            padding_len_inp = None
            padding_len_cont = None
            # because vectorizing is annoying, we first convert each (context, continuation) pair to padded
            # tensors, then we pack them together into a batch, call the model, and then pick it all apart
            # again because vectorizing is annoying

            for _, context_enc, continuation_enc in chunk:
                # sanity check
                assert len(context_enc) > 0
                assert len(continuation_enc) > 0
                assert len(continuation_enc) <= self.max_length

                # how this all works (illustrated on a causal decoder-only setup):
                #          CTX      CONT
                # inp    0 1 2 3|4 5 6 7 8 9   <- last token is deleted by inp[:, :-1]
                # model  \               \
                # logits   1 2 3|4 5 6 7 8 9   <- the ctx half gets tossed out by the
                # cont_toks      4 5 6 7 8 9      [:, -len(continuation_enc):, :self.vocab_size] slice

                # when too long to fit in context, truncate from the left
                if self.AUTO_MODEL_CLASS.__name__ == "AutoModelForCausalLM":
                    inp = torch.tensor(
                        (context_enc + continuation_enc)[-(self.max_length + 1) :][:-1],
                        dtype=torch.long,
                        device=self.device,
                    )
                    (inplen,) = inp.shape
                elif self.AUTO_MODEL_CLASS.__name__ == "AutoModelForSeq2SeqLM":
                    inp = torch.tensor(
                        (context_enc)[-self.max_length :],
                        dtype=torch.long,
                        device=self.device,
                    )
                    (inplen,) = inp.shape

                    # build encoder attn masks
                    encoder_attns.append(torch.ones_like(inp))

                    cont = torch.tensor(
                        (continuation_enc)[-self.max_length :],
                        # TODO: left-shift these?
                        # TODO: our code assumes we never end up truncating conts for either model type
                        dtype=torch.long,
                        device=self.device,
                    )
                    (contlen,) = cont.shape

                    conts.append(cont)

                    padding_len_cont = (
                        max(padding_len_cont, contlen)
                        if padding_len_cont is not None
                        else contlen
                    )

                padding_len_inp = (
                    max(padding_len_inp, inplen)
                    if padding_len_inp is not None
                    else inplen
                )

                inps.append(inp)  # [1, inp_length]
                cont_toks_list.append(continuation_enc)
                inplens.append(inplen)

            # create encoder attn mask and batched conts, if seq2seq
            call_kwargs = {}
            if self.AUTO_MODEL_CLASS.__name__ == "AutoModelForCausalLM":
                batched_inps = pad_and_concat(
                    padding_len_inp, inps, padding_side="right"
                )  # [batch, padding_len_inp]
            elif self.AUTO_MODEL_CLASS.__name__ == "AutoModelForSeq2SeqLM":
                # TODO: left-pad encoder inps and mask?
                batched_inps = pad_and_concat(
                    padding_len_inp, inps
                )  # [batch, padding_len_inp]
                batched_conts = pad_and_concat(
                    padding_len_cont, conts
                )  # [batch, padding_len_cont]
                batched_encoder_mask = pad_and_concat(
                    padding_len_inp, encoder_attns
                )  # [batch, padding_len_inp]
                call_kwargs = {
                    "attn_mask": batched_encoder_mask,
                    "labels": batched_conts,
                }

            elapsed_time = time.time() - start_time
            self.time_stats["input_encoding_time"].append(elapsed_time)
            self.time_stats["input_encoding_tokens"].append(batched_inps.numel())
            self.time_stats["batch_size"].append(batched_inps.shape[0])
            
            multi_logits = F.log_softmax(
                self._model_call(batched_inps, **call_kwargs), dim=-1
            )  # [batch, padding_length (inp or cont), vocab]

            for (request_str, ctx_tokens, _), logits, inplen, cont_toks in zip(
                chunk, multi_logits, inplens, cont_toks_list
            ):
                # Slice to original seq length
                contlen = len(cont_toks)
                # take only logits in the continuation
                # (discard context toks if decoder-only ; discard right-padding)
                # also discards + checks for "virtual tokens" in the causal LM's input window
                # from prompt/prefix tuning tokens, if applicable
                ctx_len = (
                    inplen + (logits.shape[0] - padding_len_inp)
                    if self.AUTO_MODEL_CLASS.__name__ == "AutoModelForCausalLM"
                    else None
                )
                logits = self._select_cont_toks(logits, contlen=contlen, inplen=ctx_len)
                logits = logits.unsqueeze(0)  # [1, seq, vocab]

                # Check if per-token argmax is exactly equal to continuation
                greedy_tokens = logits.argmax(dim=-1)

                # check for one-token continuation cache hits.
                # noop in case group_by != "contexts" or no cache hit and returns the
                # original args. Otherwise, expands the logits batch dimension and yields each
                # batch along with matching continuation tokens and prompt strings.
                # logits -> [1, seq, vocab]
                for request_str, cont_toks, logits in re_ord.get_cache(
                    req_str=request_str,
                    cxt_toks=ctx_tokens,
                    cont_toks=cont_toks,
                    logits=logits,
                ):
                    cont_toks = torch.tensor(
                        cont_toks, dtype=torch.long, device=self.device
                    ).unsqueeze(0)  # [1, seq]
                    max_equal = (greedy_tokens == cont_toks).all()

                    # Obtain log-probs at the corresponding continuation token indices
                    # last_token_slice = logits[:, -1, :].squeeze(0).tolist()
                    logits = torch.gather(logits, 2, cont_toks.unsqueeze(-1)).squeeze(
                        -1
                    )  # [1, seq]

                    # Answer: (log prob, is-exact-match)
                    answer = (float(logits.sum()), bool(max_equal))

                    res.append(answer)

                    self.cache_hook.add_partial("loglikelihood", request_str, answer)
                    pbar.update(1)

        pbar.close()
        self.save_time_stats()

        return re_ord.get_original(res)

    def save_time_stats(self):
        datetime_now = datetime.now().strftime("%Y%m%d_%H%M%S")
        model_name = self.pretrained if isinstance(self.pretrained, str) else repr(self.pretrained)
        filename = f"{utils.sanitize_model_name(model_name)}_{datetime_now}.json"
        with open(filename, mode="w", encoding="utf-8") as fid:
            json.dump(self.time_stats, fid, indent=4)

    def generate_until(
        self, requests: List[Instance], disable_tqdm: bool = False
    ) -> List[str]:
        res = []

        def _collate(req: Tuple[str, dict]):
            """Defines the key for the sorted method"""
            # the negative sign on len(toks) sorts descending - this has a few advantages:
            # - time estimates will always be over not underestimates, which is more useful for planning
            # - to know the size of a batch when going through the list, you know the first one is always the batch
            #   padded context length. this is useful to simplify the batching logic and more importantly to make
            #   automatic adaptive batches much much easier to implement
            # - any OOMs will happen right away rather than near the end
            toks = self.tok_encode(req[0])
            return -len(toks), req[0]

        pbar = tqdm(
            total=len(requests),
            disable=(disable_tqdm or (self.rank != 0)),
            desc="Running generate_until requests",
        )
        adaptive_batch_size = None
        if self.batch_size == "auto":
            # using rolling window with maximum context
            print("Passed argument batch_size = auto. Detecting largest batch size")
            batch_size = self._detect_batch_size()
            print(f"Determined Largest batch size: {batch_size}")
            adaptive_batch_size = batch_size
        # for each different set of kwargs, we execute all requests, by batch.
        batch_size = (
            self.batch_size
            if self.batch_size != "auto"
            else adaptive_batch_size
            if adaptive_batch_size is not None
            else 0
        )
        batch_fn = (
            self._batch_scheduler
            if self.batch_size == "auto" and not adaptive_batch_size
            else None
        )

        # we group requests by their generation_kwargs,
        # so that we don't try to execute e.g. greedy sampling and temp=0.8 sampling
        # in the same batch.
        # group_fn=lambda x: x[1] -> x=(context, gen_kwargs)
        re_ords = Collator(
            [reg.args for reg in requests],
            sort_fn=_collate,
            group_by="gen_kwargs",
            group_fn=lambda x: x[1],
        )
        chunks = re_ords.get_batched(n=batch_size, batch_fn=batch_fn)
        for chunk in chunks:
            start_time = time.time()
            contexts, all_gen_kwargs = zip(*chunk)
            # we assume all gen kwargs in the batch are the same
            # this is safe to assume because the `grouper` object ensures it.
            gen_kwargs = all_gen_kwargs[0]
            # unpack our keyword arguments.
            until = None
            if isinstance(gen_kwargs, dict):
                kwargs = copy.deepcopy(gen_kwargs)  # edge case for repeats > 1
                if "until" in kwargs.keys():
                    until = kwargs.pop("until")
                    if isinstance(until, str):
                        until = [until]
                    elif not isinstance(until, list):
                        raise ValueError(
                            f"Expected `kwargs['until']` to be of type Union[str,list] but got {until}"
                        )
            else:
                raise ValueError(
                    f"Expected `kwargs` to be of type `dict` but got {type(gen_kwargs)}"
                )
            # add EOS token to stop sequences
            eos = self.tok_decode(self.eot_token_id, skip_special_tokens=False)
            if not until:
                until = [eos]
            else:
                until.append(eos)
            if "max_gen_toks" in kwargs.keys():
                max_gen_toks = kwargs.pop("max_gen_toks")
            else:
                max_gen_toks = self.max_gen_toks

            # set the max length in tokens of inputs ("context_enc")
            if self.AUTO_MODEL_CLASS.__name__ == "AutoModelForCausalLM":
                # max len for inputs = max length, minus room to generate the max new tokens
                max_ctx_len = self.max_length - max_gen_toks
            elif self.AUTO_MODEL_CLASS.__name__ == "AutoModelForSeq2SeqLM":
                # max len for inputs = encoder's whole max_length
                max_ctx_len = self.max_length

            # encode, pad, and truncate contexts for this batch
            context_enc, attn_masks = self.tok_batch_encode(
                contexts,
                left_truncate_len=max_ctx_len,
                truncation=self.truncation,
            )
            context_enc = context_enc.to(self.device)
            attn_masks = attn_masks.to(self.device)

            if "max_length" not in kwargs:
                kwargs["max_length"] = context_enc.shape[1] + max_gen_toks

            elapsed_time = time.time() - start_time
            self.time_stats["input_encoding_time"].append(elapsed_time)
            self.time_stats["input_encoding_tokens"].append(context_enc.numel())
            self.time_stats["batch_size"].append(context_enc.shape[0])

            # perform batched generation
            cont = self._model_generate(
                context=context_enc,
                attention_mask=attn_masks,
                stop=until,
                **kwargs,
            )

            cont_toks_list = cont.tolist()
            for cont_toks, context in zip(cont_toks_list, contexts):
                # discard context + left-padding toks if using causal decoder-only LM
                if self.AUTO_MODEL_CLASS.__name__ == "AutoModelForCausalLM":
                    cont_toks = cont_toks[context_enc.shape[1] :]

                s = self.tok_decode(cont_toks)

                # use secondary stop seqs to cut off should-have-been-stopped content post-hoc
                for term in until:
                    if len(term) > 0:
                        # ignore '' separator,
                        # for seq2seq case where self.tok_decode(self.eot_token_id) = ''
                        s = s.split(term)[0]

                res.append(s)

                self.cache_hook.add_partial("generate_until", (context, gen_kwargs), s)
                pbar.update(1)
        # reorder this group of results back to original unsorted form
        res = re_ords.get_original(res)

        pbar.close()
        self.save_time_stats()
        return res

    def apply_chat_template(self, chat_history: List[Dict[str, str]]) -> str:
        """
        Method to apply a chat template to a list of chat history between user and model.
        """
        return self.tokenizer.apply_chat_template(
            chat_history, tokenize=False, add_generation_prompt=True
        )

    def get_model_info(self) -> dict:
        """
        Method to get Hugging Face model information for experiment reproducibility.
        """

        def get_model_num_params(model) -> int:
            if hasattr(model, "num_parameters"):
                return model.num_parameters()
            if hasattr(model, "parameters"):
                return sum(p.numel() for p in model.parameters())
            else:
                return -1

        def get_model_dtype(model) -> str:
            if hasattr(model, "dtype"):
                return model.dtype
            else:
                return ""

        def get_model_sha(pretrained: str, revision: str) -> str:
            try:
                model_info = HfApi().model_info(repo_id=pretrained, revision=revision)
                return model_info.sha
            except Exception as e:
                eval_logger.warn(
                    f"Failed to get model SHA for {pretrained} at revision {revision}. Error: {e}"
                )
                return ""

        pretrained = self.pretrained if isinstance(self.pretrained, str) else self.pretrained.name_or_path
        model_info = {
            "model_num_parameters": get_model_num_params(self._model),
            "model_dtype": get_model_dtype(self._model),
            "model_revision": self.revision,
            "model_sha": get_model_sha(pretrained, self.revision),
        }
        if self.peft:
            model_info["peft_sha"] = get_model_sha(self.peft, self.revision)
        if self.delta:
            model_info["delta_sha"] = get_model_sha(self.delta, self.revision)
        return model_info<|MERGE_RESOLUTION|>--- conflicted
+++ resolved
@@ -52,6 +52,7 @@
 from transformers import AutoModelForCausalLM, AutoModelForSeq2SeqLM, BitsAndBytesConfig
 
 eval_logger = utils.eval_logger
+
 
 @register_model("hf-auto", "hf", "huggingface")
 class HFLM(TemplateLM):
@@ -125,13 +126,7 @@
             if accelerator.num_processes > 1:
                 self.accelerator = accelerator
 
-<<<<<<< HEAD
-            if "npu" in accelerator.device.type:
-                gpus = torch.npu.device_count()
-
             # using one process with no model parallelism
-=======
->>>>>>> 85b78400
             if not (parallelize or accelerator.num_processes > 1):
                 # use user-passed device
                 device_list = set(
@@ -151,24 +146,12 @@
                             f"mps requires torch >= 2.1. You have {torch.__version__}"
                         )
                 else:
-<<<<<<< HEAD
-                    eval_logger.info("Device not specified")
-                    eval_logger.info(f"Cuda Available? {torch.cuda.is_available()}")
-                    self._device = (
-                        torch.device("cuda")
-                        if torch.cuda.is_available()
-                        else torch.device("cpu")
-                    )
-            else:  # Parallelism managed by accelerate
-                if device != "cuda":
-=======
                     eval_logger.info("Device not specified. Default to 'cpu'")
                     eval_logger.info(f"Cuda GPU Available? {torch.cuda.is_available()}")
                     eval_logger.info(f"Intel XPU Available? {torch.xpu.is_available()}")
                     self._device = torch.device("cpu")
             else:
                 if device != "cuda" and device != "xpu":
->>>>>>> 85b78400
                     eval_logger.info(
                         f"Using `accelerate launch` or `parallelize=True`, device '{device}' will be overridden when placing model."
                     )
@@ -226,22 +209,6 @@
             self.model.eval()
             self.model.tie_weights()
 
-<<<<<<< HEAD
-=======
-        if isinstance(pretrained, str) and (gpus >= 1 or str(self.device) == "mps"):
-            # TODO: can remove this whole snippet except in the mps case, perhaps?
-            if not (parallelize or autogptq or hasattr(self, "accelerator") or "pipeline_parallel_stages" in kwargs):
-                # place model onto device requested manually,
-                # if not using HF Accelerate or device_map
-                # or any other option that preloads model onto device
-                try:
-                    self.model.to(self.device)
-                except ValueError:
-                    eval_logger.debug(
-                        "Failed to place model onto specified device. This may be because the model is quantized via `bitsandbytes` or `device_map` is provided. If the desired GPU is being used, this message is safe to ignore."
-                    )
-
->>>>>>> 85b78400
         self.truncation = truncation
         self.logits_cache = logits_cache
         self.vocab_size = self.tokenizer.vocab_size
@@ -298,29 +265,11 @@
                             "with 'accelerate launch *script*'. "
                             f"Current run will proceed with {accelerator.num_processes} devices."
                         )
-<<<<<<< HEAD
                         if self.accelerator.is_local_main_process:
                             eval_logger.info(
                                 f"Using {gpus} devices with data parallelism"
                             )
 
-=======
-                    assert (
-                        accelerator.distributed_type
-                        in [
-                            DistributedType.FSDP,
-                            DistributedType.MULTI_XPU,
-                            DistributedType.MULTI_GPU,
-                            DistributedType.MULTI_NPU,
-                        ]
-                    ), "Unsupported distributed type provided. Only DDP and FSDP are supported."
-                    if accelerator.distributed_type == DistributedType.FSDP:
-                        self._model = accelerator.prepare(self.model)
-                    else:
-                        self._model = accelerator.prepare_model(
-                            self.model, evaluation_mode=True
-                        )
->>>>>>> 85b78400
                     self._device = torch.device(f"{accelerator.device}")
                     self.accelerator = accelerator
 
@@ -618,13 +567,6 @@
                     transformers.__version__ >= "4.30.0"
                 ), "load_in_4bit requires transformers >= 4.30.0"
             if transformers.__version__ >= "4.30.0":
-<<<<<<< HEAD
-                if model_kwargs.get("load_in_4bit", None):
-                    if model_kwargs.get("bnb_4bit_compute_dtype", None):
-                        model_kwargs["bnb_4bit_compute_dtype"] = get_dtype(
-                            model_kwargs["bnb_4bit_compute_dtype"]
-                        )
-=======
                 load_in_4bit = model_kwargs.pop("load_in_4bit", False)
                 bnb_4bit_compute_dtype = model_kwargs.pop("bnb_4bit_compute_dtype", dtype)
                 if load_in_4bit:
@@ -637,7 +579,7 @@
                     else:
                         bnb_config = BitsAndBytesConfig(load_in_4bit=True)
                     model_kwargs["quantization_config"] = bnb_config
->>>>>>> 85b78400
+
 
             self._model = self.AUTO_MODEL_CLASS.from_pretrained(
                 pretrained,
